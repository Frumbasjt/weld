#include <stdlib.h>
#include <stdio.h>
#include <stdint.h>
#include <string.h>
#include <pthread.h>
#include <queue>
#include <deque>
#include <algorithm>
#include "assert.h"
#include "parlib.h"

<<<<<<< HEAD
// Memory allocation functions for Weld, .
extern "C" void *weld_rt_malloc(int64_t run_id, size_t size);
extern "C" void *weld_rt_realloc(int64_t run_id, void *data, size_t size);
extern "C" void weld_rt_free(int64_t run_id, void *data);

extern "C" int64_t weld_rt_get_errno(int64_t run_id);
extern "C" void weld_rt_set_errno(int64_t run_id, int64_t errno);

=======
>>>>>>> b5d0a333
/*
The Weld parallel runtime. When the comments refer to a "computation",
this means a single complete execution of a Weld program.
*/
using namespace std;

// allows each thread to retrieve its index
pthread_key_t id;

typedef deque<work_t *> work_queue;
typedef pthread_spinlock_t work_queue_lock;

int32_t W = 1; // number of workers, default 1
int64_t run_id = 1; // the current run ID.
pthread_t *workers = NULL;
work_queue *all_work_queues = NULL; // queue per worker
work_queue_lock *all_work_queue_locks = NULL; // lock per queue

volatile bool done = false; // if a computation is currently running, have we finished it?
volatile void *result = NULL; // stores the final result of the computation to be passed back
// to the caller

// TODO remove this, just for testing
pthread_mutex_t global_lock;

// gives the current thread's index
static inline int32_t my_id() {
  return (int32_t)reinterpret_cast<intptr_t>(pthread_getspecific(id));
}

extern "C" int32_t my_id_public() {
  return (int32_t)reinterpret_cast<intptr_t>(pthread_getspecific(id));
}

extern "C" void take_global_lock() {
  pthread_mutex_lock(&global_lock);
}

extern "C" void release_global_lock() {
  pthread_mutex_unlock(&global_lock);
}

// retrieve the result of the computation
extern "C" void *get_result() {
  return (void *)result;
}

// set the result of the computation, called from generated LLVM
extern "C" void set_result(void *res) {
  result = res;
}

extern "C" int32_t get_nworkers() {
  return W;
}

extern "C" void set_nworkers(int32_t n) {
  W = n;
}

extern "C" int64_t get_runid() {
  return run_id;
}

extern "C" void set_runid(int64_t id) {
  run_id = id;
}

<<<<<<< HEAD
extern "C" void weld_abort_thread() {
    printf("aborting thread %d\n", my_id());
    pthread_exit(NULL);
=======
static inline void set_nest(work_t *task) {
  assert(task->full_task);
  vector<int64_t> idxs;
  vector<int64_t> task_ids;
  idxs.push_back(task->cur_idx);
  task_ids.push_back(task->task_id);
  work_t *cur = task->cont;
  int32_t nest_len = 1;
  while (cur != NULL) {
    idxs.push_back(cur->cur_idx);
    // subtract 1 because the conts give us the continuations and we want the
    // task_id's of the loop bodies before the continuations
    task_ids.push_back(cur->task_id - 1);
    cur = cur->cont;
    nest_len++;
  }
  task->nest_idxs = (int64_t *)weld_rt_malloc(get_runid(), sizeof(int64_t) * nest_len);
  task->nest_task_ids = (int64_t *)weld_rt_malloc(get_runid(), sizeof(int64_t) * nest_len);
  task->nest_len = nest_len;
  // we want the outermost idxs to be the "high-order bits" when we do a comparison of task nests
  reverse_copy(idxs.begin(), idxs.end(), task->nest_idxs);
  reverse_copy(task_ids.begin(), task_ids.end(), task->nest_task_ids);
}

static inline void set_full_task(work_t *task) {
  // possible for task to already be full, e.g. if the head task from a start_loop call is queued
  // but stolen before it can be executed (the thief tries to set_full_task a second time)
  if (task->full_task) {
    return;
  }
  task->full_task = true;
  set_nest(task);
>>>>>>> b5d0a333
}

// attempt to steal from back of the queue of a random victim
// should be called when own work queue empty
static inline bool try_steal() {
  int32_t victim = rand() % W;
  if (!pthread_spin_trylock(all_work_queue_locks + victim)) {
    work_queue *its_work_queue = all_work_queues + victim;
    if (its_work_queue->empty()) {
      pthread_spin_unlock(all_work_queue_locks + victim);
      return false;
    } else {
      work_t *popped = its_work_queue->back();
      its_work_queue->pop_back();
      pthread_spin_unlock(all_work_queue_locks + victim);
      set_full_task(popped);
      pthread_spin_lock((all_work_queue_locks + my_id()));
      (all_work_queues + my_id())->push_front(popped);
      pthread_spin_unlock((all_work_queue_locks + my_id()));
      return true;
    }
  } else {
    return false;
  }
}

// called once task function returns
// decrease the dependency count of the continuation, run the continuation
// if necessary, or signal the end of the computation if we are done
static inline void finish_task(work_t *task) {
  // Exit the thread if there's an error.
  // We don't need to worry about freeing here; the runtime will
  // free all allocated memory as long as it is allocated with
  // `weld_rt_malloc` or `weld_rt_realloc`.
  if (weld_rt_get_errno(get_runid()) != 0) {
    printf("%d exiting upon errno value %d \n", my_id(), weld_rt_get_errno(get_runid()));
    weld_abort_thread();
  }

  if (task->cont == NULL) {
    if (!task->continued) {
      // if this task has no continuation and there was no for loop to end it,
      // the computation is over
      done = true;
    }
    weld_rt_free(get_runid(), task->data);
  } else {
    int32_t previous = __sync_fetch_and_sub(&task->cont->deps, 1);
    if (previous == 1) {
      // run the continuation since we are the last dependency
      set_full_task(task->cont);
      pthread_spin_lock((all_work_queue_locks + my_id()));
      (all_work_queues + my_id())->push_front(task->cont);
      pthread_spin_unlock((all_work_queue_locks + my_id()));
      // we are the last sibling with this data, so we can free it
      weld_rt_free(get_runid(), task->data);
    }
    if (task->full_task) {
      weld_rt_free(get_runid(), task->nest_idxs);
      weld_rt_free(get_runid(), task->nest_task_ids);
    }
  }
  weld_rt_free(get_runid(), task);
}

// set the continuation of w to cont and increment cont
// dependency count
static inline void set_cont(work_t *w, work_t *cont) {
  w->cont = cont;
  __sync_fetch_and_add(&cont->deps, 1);
}

// called from generated code to schedule a for loop with the given body and continuation
// the data pointers store the closures for the body and continuation
// lower and upper give the iteration range for the loop
// w is the currently executing task
extern "C" void pl_start_loop(work_t *w, void *body_data, void *cont_data, void (*body)(work_t*),
  void (*cont)(work_t*), int64_t lower, int64_t upper, int32_t grain_size) {
  work_t *body_task = (work_t *)weld_rt_malloc(get_runid(), sizeof(work_t));
  memset(body_task, 0, sizeof(work_t));
  body_task->data = body_data;
  body_task->fp = body;
  body_task->lower = lower;
  body_task->upper = upper;
  body_task->cur_idx = lower;
  body_task->task_id = w->task_id + 1;
  body_task->grain_size = grain_size;
  work_t *cont_task = (work_t *)weld_rt_malloc(get_runid(), sizeof(work_t));
  memset(cont_task, 0, sizeof(work_t));
  cont_task->data = cont_data; 
  cont_task->fp = cont;
  cont_task->cur_idx = w->cur_idx;
  // ensures continuation and all descendants have greater task ID than body
  cont_task->task_id = w->task_id + 2;
  set_cont(body_task, cont_task);
  if (w != NULL) {
    if (w->cont != NULL) {
      // inherit the current task's continuation
      set_cont(cont_task, w->cont);
    } else {
      // this task has no continuation, but it has been effectively
      // continued by this loop so we don't want to end the computation
      // when this task completes
      w->continued = true;
    }
  }
  set_full_task(body_task);

  pthread_spin_lock((all_work_queue_locks + my_id()));
  (all_work_queues + my_id())->push_front(body_task);
  pthread_spin_unlock((all_work_queue_locks + my_id()));
}

static inline work_t *clone_task(work_t *task) {
  work_t *clone = (work_t *)weld_rt_malloc(get_runid(), sizeof(work_t));
  memcpy(clone, task, sizeof(work_t));
  clone->full_task = false;
  return clone;
}

// repeatedly break off the second half of the task into a new task
// until the task's size in iterations drops below a certain threshold
// call with my_id() queue lock held
static inline void split_task(work_t *task) {
  while (task->upper - task->lower > task->grain_size) {
    work_t *last_half = clone_task(task);
    int64_t mid = (task->lower + task->upper) / 2;
    task->upper = mid;
    last_half->lower = mid;
    last_half->cur_idx = mid;
    // task must have non-NULL cont if it has non-zero number of iterations and therefore
    // is a loop body
    set_cont(last_half, task->cont);
    (all_work_queues + my_id())->push_front(last_half);
  }
}

// keeps executing items from the work queue until it is empty
static inline void work_loop() {
  while (true) {
    pthread_spin_lock((all_work_queue_locks + my_id()));
    if ((all_work_queues + my_id())->empty()) {
      pthread_spin_unlock((all_work_queue_locks + my_id()));
      return;
    } else {
      work_t *popped = (all_work_queues + my_id())->front();
      (all_work_queues + my_id())->pop_front();
      split_task(popped);
      pthread_spin_unlock((all_work_queue_locks + my_id()));
      popped->fp(popped);
      finish_task(popped);
    }
  }
}

static void *thread_func(void *data) {
  intptr_t tid = reinterpret_cast<intptr_t>(data);
  pthread_setspecific(id, (void *)tid);

#ifndef __APPLE__
  // pin thread to CPU
  cpu_set_t set;
  CPU_ZERO(&set);
  CPU_SET(tid, &set);
  if (sched_setaffinity(0, sizeof(set), &set) == -1) {
    printf("unable to set affinity for thread %d\n", tid);
  }
#endif

  // this work_loop call is needed to complete any work items that are initially on the queue
  work_loop();
  while (!done) {
    if (try_steal()) {
      work_loop();
    }
  }
  return NULL;
}

// cleanup old computation state and reset to initial values so that
// another computation can be run
static inline void cleanup_computation_state() {
  pthread_key_delete(id);
  pthread_mutex_destroy(&global_lock);

  for (int32_t i = 0; i < W; i++) {
    pthread_spin_destroy(all_work_queue_locks + i);
    all_work_queues[i].clear();
  }

  delete [] all_work_queue_locks;
  delete [] all_work_queues;
  delete [] workers;

  done = false;
}

// start up parallel runtime and kick off threads running thread_func
// block until the computation is complete
// once execute() returns all state has been reset and it is safe to run
// another computation
extern "C" void execute(void (*run)(work_t*), void *data) {
  workers = new pthread_t[W];
  all_work_queue_locks = new work_queue_lock[W];
  all_work_queues = new work_queue[W];

  work_t *run_task = (work_t *)weld_rt_malloc(get_runid(), sizeof(work_t));
  memset(run_task, 0, sizeof(work_t));
  run_task->data = data;
  run_task->fp = run;
  // this initial task can be thought of as a continuation
  set_full_task(run_task);
  all_work_queues[0].push_front(run_task);

  for (int32_t i = 0; i < W; i++) {
    pthread_spin_init(all_work_queue_locks + i, 0);
  }

  pthread_key_create(&id, NULL);
  pthread_mutex_init(&global_lock, NULL);

  printf("Creating %d threads\n", W);
  for (int32_t i = 0; i < W; i++) {
    pthread_create(workers + i, NULL, &thread_func, reinterpret_cast<void *>(i));
  }

  for (int32_t i = 0; i < W; i++) {
    pthread_join(workers[i], NULL);
  }
  printf("All threads joined\n");

  cleanup_computation_state();
}<|MERGE_RESOLUTION|>--- conflicted
+++ resolved
@@ -9,17 +9,9 @@
 #include "assert.h"
 #include "parlib.h"
 
-<<<<<<< HEAD
-// Memory allocation functions for Weld, .
-extern "C" void *weld_rt_malloc(int64_t run_id, size_t size);
-extern "C" void *weld_rt_realloc(int64_t run_id, void *data, size_t size);
-extern "C" void weld_rt_free(int64_t run_id, void *data);
-
+// TODO(shoumik): Move these to parlib.h
 extern "C" int64_t weld_rt_get_errno(int64_t run_id);
 extern "C" void weld_rt_set_errno(int64_t run_id, int64_t errno);
-
-=======
->>>>>>> b5d0a333
 /*
 The Weld parallel runtime. When the comments refer to a "computation",
 this means a single complete execution of a Weld program.
@@ -88,11 +80,11 @@
   run_id = id;
 }
 
-<<<<<<< HEAD
 extern "C" void weld_abort_thread() {
     printf("aborting thread %d\n", my_id());
     pthread_exit(NULL);
-=======
+}
+
 static inline void set_nest(work_t *task) {
   assert(task->full_task);
   vector<int64_t> idxs;
@@ -125,7 +117,6 @@
   }
   task->full_task = true;
   set_nest(task);
->>>>>>> b5d0a333
 }
 
 // attempt to steal from back of the queue of a random victim
